[package]
name = "egui_graphs"
version = "0.13.3"
authors = ["Dmitrii Samsonov <blitzarx1@gmail.com>"]
license = "MIT"
homepage = "https://github.com/blitzarx1/egui_graphs"
repository = "https://github.com/blitzarx1/egui_graphs"
description = "Interactive graph visualization widget for rust powered by egui"
edition = "2021"

[dependencies]
egui = "0.23"
rand = "0.8"
petgraph = "0.6"
crossbeam = "0.8"
<<<<<<< HEAD
serde = {version="1.0.188", features = ["derive"]}
serde_json = "1.0.107"
=======
serde = {version = "1.0", optional = true}

[features]
egui_persistence = ["dep:serde"]
>>>>>>> dcab3f92

[workspace]
members = ["examples/*"]<|MERGE_RESOLUTION|>--- conflicted
+++ resolved
@@ -13,15 +13,10 @@
 rand = "0.8"
 petgraph = "0.6"
 crossbeam = "0.8"
-<<<<<<< HEAD
-serde = {version="1.0.188", features = ["derive"]}
-serde_json = "1.0.107"
-=======
 serde = {version = "1.0", optional = true}
 
 [features]
 egui_persistence = ["dep:serde"]
->>>>>>> dcab3f92
 
 [workspace]
 members = ["examples/*"]